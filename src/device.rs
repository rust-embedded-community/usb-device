use crate::bus::{InterfaceNumber, PollResult, StringIndex, UsbBus, UsbBusAllocator};
use crate::class::{ControlIn, ControlOut, UsbClass};
use crate::control;
use crate::control_pipe::ControlPipe;
use crate::descriptor::{descriptor_type, lang_id::LangID, BosWriter, DescriptorWriter};
pub use crate::device_builder::{StringDescriptors, UsbDeviceBuilder, UsbVidPid};
use crate::endpoint::{EndpointAddress, EndpointType};
use crate::{Result, UsbDirection};

/// The global state of the USB device.
///
/// In general class traffic is only possible in the `Configured` state.
#[repr(u8)]
#[derive(PartialEq, Eq, Copy, Clone, Debug)]
#[cfg_attr(feature = "defmt", derive(defmt::Format))]
pub enum UsbDeviceState {
    /// The USB device has just been created or reset.
    Default,

    /// The USB device has received an address from the host.
    Addressed,

    /// The USB device has been configured and is fully functional.
    Configured,

    /// The USB device has been suspended by the host or it has been unplugged from the USB bus.
    Suspend,
}

// Maximum number of endpoints in one direction. Specified by the USB specification.
const MAX_ENDPOINTS: usize = 16;

/// Usb spec revision.
#[derive(Debug, Clone, Copy, PartialEq, Eq, PartialOrd, Ord)]
#[repr(u16)]
pub enum UsbRev {
    /// USB 2.0 compliance
    Usb200 = 0x200,
    /// USB 2.1 compliance.
    ///
    /// Typically adds support for BOS requests.
    Usb210 = 0x210,
}

/// A USB device consisting of one or more device classes.
pub struct UsbDevice<'a, B: UsbBus> {
    bus: &'a B,
    config: Config<'a>,
    control: ControlPipe<'a, B>,
    device_state: UsbDeviceState,
    remote_wakeup_enabled: bool,
    self_powered: bool,
    suspended_device_state: Option<UsbDeviceState>,
    pending_address: u8,
}

pub(crate) struct Config<'a> {
    pub device_class: u8,
    pub device_sub_class: u8,
    pub device_protocol: u8,
    pub max_packet_size_0: u8,
    pub vendor_id: u16,
    pub product_id: u16,
    pub usb_rev: UsbRev,
    pub device_release: u16,
    pub string_descriptors: heapless::Vec<StringDescriptors<'a>, 16>,
    pub self_powered: bool,
    pub supports_remote_wakeup: bool,
    pub composite_with_iads: bool,
    pub max_power: u8,
}

/// The bConfiguration value for the not configured state.
pub const CONFIGURATION_NONE: u8 = 0;

/// The bConfiguration value for the single configuration supported by this device.
pub const CONFIGURATION_VALUE: u8 = 1;

/// The default value for bAlternateSetting for all interfaces.
pub const DEFAULT_ALTERNATE_SETTING: u8 = 0;

type ClassList<'a, B> = [&'a mut dyn UsbClass<B>];

impl<B: UsbBus> UsbDevice<'_, B> {
    pub(crate) fn build<'a>(alloc: &'a UsbBusAllocator<B>, config: Config<'a>) -> UsbDevice<'a, B> {
        let control_out = alloc
            .alloc(
                Some(0x00.into()),
                EndpointType::Control,
                config.max_packet_size_0 as u16,
                0,
            )
            .expect("failed to alloc control endpoint");

        let control_in = alloc
            .alloc(
                Some(0x80.into()),
                EndpointType::Control,
                config.max_packet_size_0 as u16,
                0,
            )
            .expect("failed to alloc control endpoint");

        let bus = alloc.freeze();

        UsbDevice {
            bus,
            config,
            control: ControlPipe::new(control_out, control_in),
            device_state: UsbDeviceState::Default,
            remote_wakeup_enabled: false,
            self_powered: false,
            suspended_device_state: None,
            pending_address: 0,
        }
    }

    /// Gets a reference to the [`UsbBus`] implementation used by this `UsbDevice`. You can use this
    /// to call platform-specific methods on the `UsbBus`.
    ///
    /// While it is also possible to call the standard `UsbBus` trait methods through this
    /// reference, this is not recommended as it can cause the device to misbehave.
    pub fn bus(&self) -> &B {
        self.bus
    }

    /// Gets the current state of the device.
    ///
    /// In general class traffic is only possible in the `Configured` state.
    pub fn state(&self) -> UsbDeviceState {
        self.device_state
    }

    /// Gets whether host remote wakeup has been enabled by the host.
    pub fn remote_wakeup_enabled(&self) -> bool {
        self.remote_wakeup_enabled
    }

    /// Gets whether the device is currently self powered.
    pub fn self_powered(&self) -> bool {
        self.self_powered
    }

    /// Sets whether the device is currently self powered.
    pub fn set_self_powered(&mut self, is_self_powered: bool) {
        self.self_powered = is_self_powered;
    }

    /// Simulates a disconnect from the USB bus, causing the host to reset and re-enumerate the
    /// device.
    ///
    /// Mostly useful for development. Calling this at the start of your program ensures that the
    /// host re-enumerates your device after a new program has been flashed.
    pub fn force_reset(&mut self) -> Result<()> {
        self.bus.force_reset()
    }

    /// Polls the [`UsbBus`] for new events and dispatches them to the provided classes. Returns
    /// true if one of the classes may have data available for reading or be ready for writing,
    /// false otherwise. This should be called periodically as often as possible for the best data
    /// rate, or preferably from an interrupt handler. Must be called at least once every 10
    /// milliseconds while connected to the USB host to be USB compliant.
    ///
    /// Note: The list of classes passed in must be the same classes in the same order for every
    /// call while the device is configured, or the device may enumerate incorrectly or otherwise
    /// misbehave. The easiest way to do this is to call the `poll` method in only one place in your
    /// code, as follows:
    ///
    /// ``` ignore
    /// usb_dev.poll(&mut [&mut class1, &mut class2]);
    /// ```
    ///
    /// Strictly speaking the list of classes is allowed to change between polls if the device has
    /// been reset, which is indicated by `state` being equal to [`UsbDeviceState::Default`].
    pub fn poll(&mut self, classes: &mut ClassList<'_, B>) -> bool {
        let pr = self.bus.poll();

        if self.device_state == UsbDeviceState::Suspend {
            match pr {
                PollResult::Suspend | PollResult::None => {
                    return false;
                }
                _ => {
                    self.bus.resume();
                    self.device_state = self
                        .suspended_device_state
                        .expect("Unknown state before suspend");
                    self.suspended_device_state = None;
                }
            }
        }

        match pr {
            PollResult::None => {}
            PollResult::Reset => self.reset(classes),
            PollResult::Data {
                ep_out,
                ep_in_complete,
                ep_setup,
            } => {
                // Combine bit fields for quick tests
                let mut eps = ep_out | ep_in_complete | ep_setup;

                // Pending events for endpoint 0?
                if (eps & 1) != 0 {
                    usb_debug!(
                        "EP0: setup={}, in_complete={}, out={}",
                        ep_setup & 1,
                        ep_in_complete & 1,
                        ep_out & 1
                    );

                    let req = if (ep_setup & 1) != 0 {
                        self.control.handle_setup()
                    } else if (ep_out & 1) != 0 {
                        self.control.handle_out()
                    } else {
                        None
                    };

                    match req {
                        Some(req) if req.direction == UsbDirection::In => {
                            self.control_in(classes, req)
                        }
                        Some(req) if req.direction == UsbDirection::Out => {
                            self.control_out(classes, req)
                        }

                        None if ((ep_in_complete & 1) != 0) => {
                            // We only handle EP0-IN completion if there's no other request being
                            // processed. EP0-IN tokens may be issued due to completed STATUS
                            // phases of the control transfer. If we just got a SETUP packet or
                            // an OUT token, we can safely ignore the IN-COMPLETE indication and
                            // continue with the next transfer.
                            let completed = self.control.handle_in_complete();

                            if !B::QUIRK_SET_ADDRESS_BEFORE_STATUS
                                && completed
                                && self.pending_address != 0
                            {
                                self.bus.set_device_address(self.pending_address);
                                self.pending_address = 0;

                                self.device_state = UsbDeviceState::Addressed;
                            }
                        }

                        _ => (),
                    };

                    eps &= !1;
                }

                // Pending events for other endpoints?
                if eps != 0 {
                    let mut bit = 2u16;

                    for i in 1..MAX_ENDPOINTS {
                        if (ep_setup & bit) != 0 {
                            for cls in classes.iter_mut() {
                                usb_trace!("Handling EP{}-SETUP", i);
                                cls.endpoint_setup(EndpointAddress::from_parts(
                                    i,
                                    UsbDirection::Out,
                                ));
                            }
                        } else if (ep_out & bit) != 0 {
                            usb_trace!("Handling EP{}-OUT", i);
                            for cls in classes.iter_mut() {
                                cls.endpoint_out(EndpointAddress::from_parts(i, UsbDirection::Out));
                            }
                        }

                        if (ep_in_complete & bit) != 0 {
                            usb_trace!("Handling EP{}-IN", i);
                            for cls in classes.iter_mut() {
                                cls.endpoint_in_complete(EndpointAddress::from_parts(
                                    i,
                                    UsbDirection::In,
                                ));
                            }
                        }

                        eps &= !bit;

                        if eps == 0 {
                            // No more pending events for higher endpoints
                            break;
                        }

                        bit <<= 1;
                    }
                }

                for cls in classes.iter_mut() {
                    cls.poll();
                }

                return true;
            }
            PollResult::Resume => {}
            PollResult::Suspend => {
                usb_debug!("Suspending bus");
                self.bus.suspend();
                self.suspended_device_state = Some(self.device_state);
                self.device_state = UsbDeviceState::Suspend;
            }
        }

        false
    }

    fn control_in(&mut self, classes: &mut ClassList<'_, B>, req: control::Request) {
        use crate::control::{Recipient, Request};

        for cls in classes.iter_mut() {
            cls.control_in(ControlIn::new(&mut self.control, &req));

            if !self.control.waiting_for_response() {
                return;
            }
        }

        if req.request_type == control::RequestType::Standard {
            let xfer = ControlIn::new(&mut self.control, &req);

            match (req.recipient, req.request) {
                (Recipient::Device, Request::GET_STATUS) => {
                    usb_trace!("Processing Device::GetStatus");
                    let status: u16 = if self.self_powered { 0x0001 } else { 0x0000 }
                        | if self.remote_wakeup_enabled {
                            0x0002
                        } else {
                            0x0000
                        };

                    let _ = xfer.accept_with(&status.to_le_bytes());
                }

                (Recipient::Interface, Request::GET_STATUS) => {
                    usb_trace!("Processing Interface::GetStatus");
                    let status: u16 = 0x0000;

                    let _ = xfer.accept_with(&status.to_le_bytes());
                }

                (Recipient::Endpoint, Request::GET_STATUS) => {
                    usb_trace!("Processing EP::GetStatus");
                    let ep_addr = ((req.index as u8) & 0x8f).into();

                    let status: u16 = if self.bus.is_stalled(ep_addr) {
                        0x0001
                    } else {
                        0x0000
                    };

                    let _ = xfer.accept_with(&status.to_le_bytes());
                }

                (Recipient::Device, Request::GET_DESCRIPTOR) => {
                    usb_trace!("Processing Device::GetDescriptor");
                    UsbDevice::get_descriptor(&self.config, classes, xfer)
                }

                (Recipient::Device, Request::GET_CONFIGURATION) => {
                    usb_trace!("Processing Device::GetConfiguration");
                    let config = match self.device_state {
                        UsbDeviceState::Configured => CONFIGURATION_VALUE,
                        _ => CONFIGURATION_NONE,
                    };

                    let _ = xfer.accept_with(&config.to_le_bytes());
                }

                (Recipient::Interface, Request::GET_INTERFACE) => {
                    usb_trace!("Processing Interface::GetInterface");
                    // Reject interface numbers bigger than 255
                    if req.index > core::u8::MAX.into() {
                        let _ = xfer.reject();
                        return;
                    }

                    // Ask class implementations, whether they know the alternate setting
                    // of the interface in question
                    for cls in classes {
                        if let Some(setting) = cls.get_alt_setting(InterfaceNumber(req.index as u8))
                        {
                            let _ = xfer.accept_with(&setting.to_le_bytes());
                            return;
                        }
                    }

                    // If no class returned an alternate setting, return the default value
                    let _ = xfer.accept_with(&DEFAULT_ALTERNATE_SETTING.to_le_bytes());
                }

                _ => (),
            };
        }

        if self.control.waiting_for_response() {
            usb_debug!("Rejecting control transfer because we were waiting for a response");
            let _ = self.control.reject();
        }
    }

    fn control_out(&mut self, classes: &mut ClassList<'_, B>, req: control::Request) {
        use crate::control::{Recipient, Request};

        for cls in classes.iter_mut() {
            cls.control_out(ControlOut::new(&mut self.control, &req));

            if !self.control.waiting_for_response() {
                return;
            }
        }

        if req.request_type == control::RequestType::Standard {
            let xfer = ControlOut::new(&mut self.control, &req);

            const CONFIGURATION_NONE_U16: u16 = CONFIGURATION_NONE as u16;
            const CONFIGURATION_VALUE_U16: u16 = CONFIGURATION_VALUE as u16;
            const DEFAULT_ALTERNATE_SETTING_U16: u16 = DEFAULT_ALTERNATE_SETTING as u16;

            match (req.recipient, req.request, req.value) {
                (
                    Recipient::Device,
                    Request::CLEAR_FEATURE,
                    Request::FEATURE_DEVICE_REMOTE_WAKEUP,
                ) => {
                    usb_debug!("Remote wakeup disabled");
                    self.remote_wakeup_enabled = false;
                    let _ = xfer.accept();
                }

                (Recipient::Endpoint, Request::CLEAR_FEATURE, Request::FEATURE_ENDPOINT_HALT) => {
                    usb_debug!("EP{} halt removed", req.index & 0x8f);
                    self.bus
                        .set_stalled(((req.index as u8) & 0x8f).into(), false);
                    let _ = xfer.accept();
                }

                (
                    Recipient::Device,
                    Request::SET_FEATURE,
                    Request::FEATURE_DEVICE_REMOTE_WAKEUP,
                ) => {
                    usb_debug!("Remote wakeup enabled");
                    self.remote_wakeup_enabled = true;
                    let _ = xfer.accept();
                }

                (Recipient::Endpoint, Request::SET_FEATURE, Request::FEATURE_ENDPOINT_HALT) => {
                    usb_debug!("EP{} halted", req.index & 0x8f);
                    self.bus
                        .set_stalled(((req.index as u8) & 0x8f).into(), true);
                    let _ = xfer.accept();
                }

                (Recipient::Device, Request::SET_ADDRESS, 1..=127) => {
                    usb_debug!("Setting device address to {}", req.value);
                    if B::QUIRK_SET_ADDRESS_BEFORE_STATUS {
                        self.bus.set_device_address(req.value as u8);
                        self.device_state = UsbDeviceState::Addressed;
                    } else {
                        self.pending_address = req.value as u8;
                    }
                    let _ = xfer.accept();
                }

                (Recipient::Device, Request::SET_CONFIGURATION, CONFIGURATION_VALUE_U16) => {
                    usb_debug!("Device configured");
                    self.device_state = UsbDeviceState::Configured;
                    let _ = xfer.accept();
                }

                (Recipient::Device, Request::SET_CONFIGURATION, CONFIGURATION_NONE_U16) => {
                    usb_debug!("Device deconfigured");
                    match self.device_state {
                        UsbDeviceState::Default => {
                            let _ = xfer.accept();
                        }
                        _ => {
                            self.device_state = UsbDeviceState::Addressed;
                            let _ = xfer.accept();
                        }
                    }
                }

                (Recipient::Interface, Request::SET_INTERFACE, alt_setting) => {
                    // Reject interface numbers and alt settings bigger than 255
                    if req.index > core::u8::MAX.into() || alt_setting > core::u8::MAX.into() {
                        let _ = xfer.reject();
                        return;
                    }

                    // Ask class implementations, whether they accept the alternate interface setting.
                    for cls in classes {
                        if cls.set_alt_setting(InterfaceNumber(req.index as u8), alt_setting as u8)
                        {
                            let _ = xfer.accept();
                            return;
                        }
                    }

                    // Default behaviour, if no class implementation accepted the alternate setting.
                    if alt_setting == DEFAULT_ALTERNATE_SETTING_U16 {
                        usb_debug!("Accepting unused alternate settings");
                        let _ = xfer.accept();
                    } else {
                        usb_debug!("Rejecting unused alternate settings");
                        let _ = xfer.reject();
                    }
                }

                _ => {
                    let _ = xfer.reject();
                    return;
                }
            }
        }

        if self.control.waiting_for_response() {
            usb_debug!("Rejecting control transfer due to waiting response");
            let _ = self.control.reject();
        }
    }

    fn get_descriptor(config: &Config, classes: &mut ClassList<'_, B>, xfer: ControlIn<B>) {
        let req = *xfer.request();

        let (dtype, index) = req.descriptor_type_index();

        fn accept_writer<B: UsbBus>(
            xfer: ControlIn<B>,
            f: impl FnOnce(&mut DescriptorWriter) -> Result<()>,
        ) {
            let _ = xfer.accept(|buf| {
                let mut writer = DescriptorWriter::new(buf);
                f(&mut writer)?;
                Ok(writer.position())
            });
        }

        match dtype {
            descriptor_type::BOS if config.usb_rev > UsbRev::Usb200 => accept_writer(xfer, |w| {
                let mut bw = BosWriter::new(w);
                bw.bos()?;

                for cls in classes {
                    cls.get_bos_descriptors(&mut bw)?;
                }

                bw.end_bos();

                Ok(())
            }),

            descriptor_type::DEVICE => accept_writer(xfer, |w| w.device(config)),

            descriptor_type::CONFIGURATION => accept_writer(xfer, |w| {
                w.configuration(config)?;

                for cls in classes {
                    cls.get_configuration_descriptors(w)?;
                    w.end_class();
                }

                w.end_configuration();

                Ok(())
            }),

            descriptor_type::STRING => match index {
                // first STRING Request
                0 => {
                    let mut lang_id_bytes = [0u8; 32];
                    for (lang, buf) in config
                        .string_descriptors
                        .iter()
                        .zip(lang_id_bytes.chunks_exact_mut(2))
                    {
                        buf.copy_from_slice(&u16::from(lang.id).to_le_bytes());
                    }
                    accept_writer(xfer, |w| {
                        w.write(
                            descriptor_type::STRING,
                            &lang_id_bytes[..config.string_descriptors.len() * 2],
                        )
                    })
                }

                // rest STRING Requests
                _ => {
<<<<<<< HEAD
                    let lang_id = LangID::from(req.index);
=======
                    let lang_id = match LangID::try_from(req.index) {
                        Err(_err) => {
                            #[cfg(feature = "defmt")]
                            defmt::warn!(
                                "Receive unknown LANGID {:#06X}, default to EN_US",
                                _err.number
                            );
                            LangID::EN_US
                        }

                        Ok(req_lang_id) => req_lang_id,
                    };
>>>>>>> fbf903e5
                    let string = match index {
                        // Manufacturer, product, and serial are handled directly here.
                        1..=3 => {
                            let Some(lang) = config
                                .string_descriptors
                                .iter()
                                .find(|lang| lang.id == lang_id)
                            else {
                                xfer.reject().ok();
                                return;
                            };

                            match index {
                                1 => lang.manufacturer,
                                2 => lang.product,
                                3 => lang.serial,
                                _ => unreachable!(),
                            }
                        }
                        _ => {
                            let index = StringIndex::new(index);
                            classes
                                .iter()
                                .find_map(|cls| cls.get_string(index, lang_id))
                        }
                    };

                    if let Some(string_descriptor) = string {
                        accept_writer(xfer, |w| w.string(string_descriptor));
                    } else {
                        let _ = xfer.reject();
                    }
                }
            },

            _ => {
                let _ = xfer.reject();
            }
        }
    }

    fn reset(&mut self, classes: &mut ClassList<'_, B>) {
        self.bus.reset();

        self.device_state = UsbDeviceState::Default;
        self.suspended_device_state = None; // We may reset during Suspend
        self.remote_wakeup_enabled = false;
        self.pending_address = 0;

        self.control.reset();

        for cls in classes {
            cls.reset();
        }
    }
}<|MERGE_RESOLUTION|>--- conflicted
+++ resolved
@@ -592,22 +592,8 @@
 
                 // rest STRING Requests
                 _ => {
-<<<<<<< HEAD
                     let lang_id = LangID::from(req.index);
-=======
-                    let lang_id = match LangID::try_from(req.index) {
-                        Err(_err) => {
-                            #[cfg(feature = "defmt")]
-                            defmt::warn!(
-                                "Receive unknown LANGID {:#06X}, default to EN_US",
-                                _err.number
-                            );
-                            LangID::EN_US
-                        }
-
-                        Ok(req_lang_id) => req_lang_id,
-                    };
->>>>>>> fbf903e5
+
                     let string = match index {
                         // Manufacturer, product, and serial are handled directly here.
                         1..=3 => {
