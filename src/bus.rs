--- conflicted
+++ resolved
@@ -320,12 +320,8 @@
 
 /// A handle for a USB interface that contains its number.
 #[derive(Copy, Clone, Eq, PartialEq)]
-<<<<<<< HEAD
+#[cfg_attr(feature = "defmt", derive(defmt::Format))]
 pub struct InterfaceNumber(pub(crate) u8);
-=======
-#[cfg_attr(feature = "defmt", derive(defmt::Format))]
-pub struct InterfaceNumber(u8);
->>>>>>> 46a354c7
 
 impl From<InterfaceNumber> for u8 {
     fn from(n: InterfaceNumber) -> u8 {
