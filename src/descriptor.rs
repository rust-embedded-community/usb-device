--- conflicted
+++ resolved
@@ -11,13 +11,8 @@
     pub const STRING: u8 = 3;
     pub const INTERFACE: u8 = 4;
     pub const ENDPOINT: u8 = 5;
-<<<<<<< HEAD
-    pub const BOS: u8 = 0x0f;
-    pub const CAPABILITY: u8 = 0x10;
-=======
     pub const BOS: u8 = 15;
     pub const CAPABILITY: u8 = 16;
->>>>>>> 535164f2
 }
 
 /// String descriptor language IDs.
